--- conflicted
+++ resolved
@@ -22,14 +22,10 @@
     GridValueType = Union[str, float, int, bool, None]
 
 
-<<<<<<< HEAD
 _logger = get_logger(__name__)
 
 
-@experimental('1.2.0')
-=======
-@experimental("1.2.0")
->>>>>>> 28c063b8
+@experimental("1.5.0")
 class GridSampler(BaseSampler):
     """Sampler using grid search.
 
@@ -118,22 +114,13 @@
 
         target_grids = self._get_unvisited_grid_ids(study)
 
-<<<<<<< HEAD
         if len(target_grids) == 0:
-            _logger.warning('`GridSampler` is evaluating a duplicated point because all grids '
-                            'have been evaluated. This may happen due to a timing issue during '
-                            'distributed optimization or an unnecessary number of `n_trials`.')
+            _logger.warning("`GridSampler` is evaluating a duplicated point because all grids "
+                            "have been evaluated. This may happen due to a timing issue during "
+                            "distributed optimization or an unnecessary number of `n_trials`.")
 
             study.stop()
             target_grids = list(range(len(self._all_grids)))
-=======
-        if len(unvisited_grids) == 0:
-            raise ValueError(
-                "All grids have been evaluated. If you want to avoid this error, "
-                "please make sure that unnecessary trials do not run during "
-                "optimization by properly setting `n_trials` in `study.optimize`."
-            )
->>>>>>> 28c063b8
 
         # In distributed optimization, multiple workers may simultaneously pick up the same grid.
         # To make the conflict less frequent, the grid is chosen randomly.
@@ -192,19 +179,12 @@
         # List up unvisited grids based on already finished ones.
         visited_grids = []
         for t in study.trials:
-<<<<<<< HEAD
-            if ((t.state.is_finished() or include_unfinished)
-                    and 'grid_id' in t.system_attrs
-                    and self._same_search_space(t.system_attrs['search_space'])):
+            if (
+                (t.state.is_finished() or include_unfinished)
+                and 'grid_id' in t.system_attrs
+                and self._same_search_space(t.system_attrs['search_space'])
+            ):
                 visited_grids.append(t.system_attrs['grid_id'])
-=======
-            if (
-                t.state.is_finished()
-                and "grid_id" in t.system_attrs
-                and self._same_search_space(t.system_attrs["search_space"])
-            ):
-                visited_grids.append(t.system_attrs["grid_id"])
->>>>>>> 28c063b8
 
         unvisited_grids = set(range(self._n_min_trials)) - set(visited_grids)
 
