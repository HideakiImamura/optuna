from optuna.logging import get_logger
from optuna.structs import StudyDirection
from optuna.structs import TrialState
from optuna.study import Study  # NOQA
from optuna import type_checking

logger = get_logger(__name__)

if type_checking.TYPE_CHECKING:
    from plotly.graph_objs import Scatter  # NOQA
    from typing import List  # NOQA

    from optuna.structs import FrozenTrial  # NOQA

try:
    import plotly.graph_objs as go
    from plotly.graph_objs._figure import Figure  # NOQA
<<<<<<< HEAD
=======
    from plotly.offline import init_notebook_mode
    from plotly.subplots import make_subplots
>>>>>>> cafd352d
    _available = True
except ImportError as e:
    _import_error = e
    # Visualization features are disabled because plotly is not available.
    _available = False


def plot_intermediate_values(study):
    # type: (Study) -> None
    """Plot intermediate values of all trials in a study.

    Example:

        The following code snippet shows how to plot intermediate values inside Jupyter Notebook.

        .. code::

            import optuna

            def objective(trial):
                # Intermediate values are supposed to be reported inside the objective function.
                ...

            study = optuna.create_study()
            study.optimize(objective ,n_trials=100)

            optuna.visualization.plot_intermediate_values(study)

    Args:
        study:
            A :class:`~optuna.study.Study` object whose trials are plotted for their intermediate
            values.
    """

    _check_plotly_availability()
    figure = _get_intermediate_plot(study)
    figure.show()


def _get_intermediate_plot(study):
    # type: (Study) -> Figure

    layout = go.Layout(
        title='Intermediate Values Plot',
        xaxis={'title': 'Step'},
        yaxis={'title': 'Intermediate Value'},
        showlegend=False
    )

    target_state = [TrialState.PRUNED, TrialState.COMPLETE, TrialState.RUNNING]
    trials = [trial for trial in study.trials if trial.state in target_state]

    if len(trials) == 0:
        logger.warning('Study instance does not contain trials.')
        return go.Figure(data=[], layout=layout)
    if hasattr(trials[0], 'intermediate_values') is False:
        logger.warning(
            'You need to set up the pruning feature to utilize plot_intermediate_values()')
        return go.Figure(data=[], layout=layout)

    traces = []
    for trial in trials:
        trace = go.Scatter(
            x=tuple(trial.intermediate_values.keys()),
            y=tuple(trial.intermediate_values.values()),
            mode='lines+markers',
            marker={
                'maxdisplayed': 10
            },
            name='Trial{}'.format(trial.number)
        )
        traces.append(trace)

    figure = go.Figure(data=traces, layout=layout)

    return figure


def plot_optimization_history(study):
    # type: (Study) -> None
    """Plot optimization history of all trials in a study.

    Example:

        The following code snippet shows how to plot optimization history inside Jupyter Notebook.

        .. code::

            import optuna

            def objective(trial):
                ...

            study = optuna.create_study()
            study.optimize(objective ,n_trials=100)

            optuna.visualization.plot_optimization_history(study)

    Args:
        study:
            A :class:`~optuna.study.Study` object whose trials are plotted for their objective
            values.
    """

    _check_plotly_availability()
    figure = _get_optimization_history_plot(study)
    figure.show()


def _get_optimization_history_plot(study):
    # type: (Study) -> Figure

    layout = go.Layout(
        title='Optimization History Plot',
        xaxis={'title': '#Trials'},
        yaxis={'title': 'Objective Value'},
    )

    trials = [t for t in study.trials if t.state == TrialState.COMPLETE]

    if len(trials) == 0:
        logger.warning('Study instance does not contain trials.')
        return go.Figure(data=[], layout=layout)

    best_values = [float('inf')] if study.direction == StudyDirection.MINIMIZE else [-float('inf')]
    for trial in trials:
        if isinstance(trial.value, float):
            trial_value = trial.value
        else:
            raise ValueError(
                'Trial{} has COMPLETE state, but its value is non float.'.format(trial.number))
        if study.direction == StudyDirection.MINIMIZE:
            best_values.append(min(best_values[-1], trial_value))
        else:
            best_values.append(max(best_values[-1], trial_value))
    best_values.pop(0)
    traces = [
        go.Scatter(x=[t.number for t in trials], y=[t.value for t in trials],
                   mode='markers', name='Objective Value'),
        go.Scatter(x=[t.number for t in trials], y=best_values, name='Best Value')
    ]

    figure = go.Figure(data=traces, layout=layout)

    return figure


def plot_slice(study, params=[]):
    # type: (Study, List[str]) -> None
    """Plot the parameter relationship as slice plot in a study.

        Note that, If a parameter contains missing values, a trial with missing values is not
        plotted.

    Example:

        The following code snippet shows how to plot the parameter relationship as slice plot
        inside Jupyter Notebook.

        .. code::

            import optuna

            def objective(trial):
                ...

            study = optuna.create_study()
            study.optimize(objective, n_trials=100)

            optuna.visualization.plot_slice(study, params=['param_a', 'param_b'])

    Args:
        study:
            A :class:`~optuna.study.Study` object whose trials are plotted for their objective
            values.
        params:
            Parameter list to visualize. The default is all parameters.
    """

    _check_plotly_availability()
    figure = _get_slice_plot(study, params)
    figure.show()


def _get_slice_plot(study, params=[]):
    # type: (Study, List[str]) -> Figure

    layout = go.Layout(
        title='Slice Plot',
    )

    trials = [trial for trial in study.trials if trial.state == TrialState.COMPLETE]

    if len(trials) == 0:
        logger.warning('Your study does not have any completed trials.')
        return go.Figure(data=[], layout=layout)

    all_params = {p_name for t in trials for p_name in t.params.keys()}
    if len(params) == 0:
        sorted_params = sorted(list(all_params))
    else:
        for input_p_name in params:
            if input_p_name not in all_params:
                logger.warning('Parameter {} does not exist in your study.'.format(input_p_name))
                return go.Figure(data=[], layout=layout)
        sorted_params = sorted(list(set(params)))

    if len(sorted_params) == 1:
        figure = go.Figure(
            data=[_generate_slice_subplot(trials, sorted_params[0])],
            layout=layout
        )
        figure.update_xaxes(title_text=sorted_params[0])
        figure.update_yaxes(title_text='Objective Value')
    else:
        figure = make_subplots(rows=1, cols=len(sorted_params), shared_yaxes=True)
        figure.update_layout(layout)
        showscale = True   # showscale option only needs to be specified once
        for i, param in enumerate(sorted_params):
            trace = _generate_slice_subplot(trials, param)
            trace.update(marker=dict(showscale=showscale))  # showscale's default is True
            if showscale:
                showscale = False
            figure.add_trace(trace, row=1, col=i + 1)
            figure.update_xaxes(title_text=param, row=1, col=i + 1)
            if i == 0:
                figure.update_yaxes(title_text='Objective Value', row=1, col=1)

    return figure


def _generate_slice_subplot(trials, param):
    # type: (List[FrozenTrial], str) -> Scatter

    return go.Scatter(
        x=[t.params[param] for t in trials if param in t.params],
        y=[t.value for t in trials if param in t.params],
        mode='markers',
        marker={
            'color': [t.number for t in trials if param in t.params],
            'colorscale': 'Blues',
            'colorbar': {'title': '#Trials'}
        },
        showlegend=False
    )


def _check_plotly_availability():
    # type: () -> None

    if not _available:
        raise ImportError(
            'Plotly is not available. Please install plotly to use this feature. '
            'Plotly can be installed by executing `$ pip install plotly`. '
            'For further information, please refer to the installation guide of plotly. '
            '(The actual import error is as follows: ' + str(_import_error) + ')')

    from distutils.version import StrictVersion
    from plotly import __version__ as plotly_version
    if StrictVersion(plotly_version) < StrictVersion('4.0.0'):
        raise ImportError(
            'Your version of Plotly is ' + plotly_version + ' . '
            'Please install plotly version 4.0.0 or higher. '
            'Plotly can be installed by executing `$ pip install -U plotly>=4.0.0`. '
            'For further information, please refer to the installation guide of plotly. ')<|MERGE_RESOLUTION|>--- conflicted
+++ resolved
@@ -15,11 +15,7 @@
 try:
     import plotly.graph_objs as go
     from plotly.graph_objs._figure import Figure  # NOQA
-<<<<<<< HEAD
-=======
-    from plotly.offline import init_notebook_mode
     from plotly.subplots import make_subplots
->>>>>>> cafd352d
     _available = True
 except ImportError as e:
     _import_error = e
