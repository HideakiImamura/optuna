import numpy as np


def _compute_2points_volume(point1: np.ndarray, point2: np.ndarray) -> float:
    """Compute the hypervolume of the hypercube, whose diagonal endpoints are given 2 points.

    Args:
        point1:
            The first endpoint of the hypercube's diagonal.
        point2:
            The second endpoint of the hypercube's diagonal.
    """

    return float(np.abs(np.prod(point1 - point2)))


def _compute_2d(solution_set: np.ndarray, reference_point: np.ndarray) -> float:
    """Compute the hypervolume for the two-dimensional space.

    Args:
        solution_set:
            The solution set which we want to compute the hypervolume.
        reference_point:
            The reference point to compute the hypervolume.
    """

    rx, ry = reference_point
    sorted_solution_set = solution_set[np.lexsort((-solution_set[:, 1], solution_set[:, 0]))]

    hypervolume = 0.0
<<<<<<< HEAD
    for (xi, yi) in sorted_solution_set:
        if ry - yi < 0:
=======
    for (xi, yi) in _solution_set:
        if ry < yi:
>>>>>>> beeb5d2b
            continue

        hypervolume += (rx - xi) * (ry - yi)
        ry = yi

    return hypervolume<|MERGE_RESOLUTION|>--- conflicted
+++ resolved
@@ -28,13 +28,8 @@
     sorted_solution_set = solution_set[np.lexsort((-solution_set[:, 1], solution_set[:, 0]))]
 
     hypervolume = 0.0
-<<<<<<< HEAD
     for (xi, yi) in sorted_solution_set:
-        if ry - yi < 0:
-=======
-    for (xi, yi) in _solution_set:
         if ry < yi:
->>>>>>> beeb5d2b
             continue
 
         hypervolume += (rx - xi) * (ry - yi)
