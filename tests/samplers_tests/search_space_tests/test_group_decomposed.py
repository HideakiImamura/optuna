import pytest

from optuna import create_study
from optuna import TrialPruned
from optuna.distributions import CategoricalDistribution
from optuna.distributions import FloatDistribution
<<<<<<< HEAD
from optuna.distributions import IntLogUniformDistribution
from optuna.distributions import IntUniformDistribution
=======
from optuna.distributions import IntDistribution
>>>>>>> dee665df
from optuna.samplers._search_space import _GroupDecomposedSearchSpace
from optuna.samplers._search_space.group_decomposed import _SearchSpaceGroup
from optuna.testing.storage import StorageSupplier
from optuna.trial import Trial


def test_search_space_group() -> None:
    search_space_group = _SearchSpaceGroup()

    # No search space.
    assert search_space_group.search_spaces == []

    # No distributions.
    search_space_group.add_distributions({})
    assert search_space_group.search_spaces == []

    # Add a single distribution.
    search_space_group.add_distributions({"x": IntDistribution(low=0, high=10)})
    assert search_space_group.search_spaces == [{"x": IntDistribution(low=0, high=10)}]

    # Add a same single distribution.
    search_space_group.add_distributions({"x": IntDistribution(low=0, high=10)})
    assert search_space_group.search_spaces == [{"x": IntDistribution(low=0, high=10)}]

    # Add disjoint distributions.
    search_space_group.add_distributions(
        {
<<<<<<< HEAD
            "y": IntUniformDistribution(low=0, high=10),
=======
            "y": IntDistribution(low=0, high=10),
>>>>>>> dee665df
            "z": FloatDistribution(low=-3, high=3),
        }
    )
    assert search_space_group.search_spaces == [
        {"x": IntDistribution(low=0, high=10)},
        {
<<<<<<< HEAD
            "y": IntUniformDistribution(low=0, high=10),
=======
            "y": IntDistribution(low=0, high=10),
>>>>>>> dee665df
            "z": FloatDistribution(low=-3, high=3),
        },
    ]

    # Add distributions, which include one of search spaces in the group.
    search_space_group.add_distributions(
        {
<<<<<<< HEAD
            "y": IntUniformDistribution(low=0, high=10),
=======
            "y": IntDistribution(low=0, high=10),
>>>>>>> dee665df
            "z": FloatDistribution(low=-3, high=3),
            "u": FloatDistribution(low=1e-2, high=1e2, log=True),
            "v": CategoricalDistribution(choices=["A", "B", "C"]),
        }
    )
    assert search_space_group.search_spaces == [
        {"x": IntDistribution(low=0, high=10)},
        {
<<<<<<< HEAD
            "y": IntUniformDistribution(low=0, high=10),
=======
            "y": IntDistribution(low=0, high=10),
>>>>>>> dee665df
            "z": FloatDistribution(low=-3, high=3),
        },
        {
            "u": FloatDistribution(low=1e-2, high=1e2, log=True),
            "v": CategoricalDistribution(choices=["A", "B", "C"]),
        },
    ]

    # Add a distribution, which is included by one of search spaces in the group.
    search_space_group.add_distributions({"u": FloatDistribution(low=1e-2, high=1e2, log=True)})
    assert search_space_group.search_spaces == [
        {"x": IntDistribution(low=0, high=10)},
        {
<<<<<<< HEAD
            "y": IntUniformDistribution(low=0, high=10),
=======
            "y": IntDistribution(low=0, high=10),
>>>>>>> dee665df
            "z": FloatDistribution(low=-3, high=3),
        },
        {"u": FloatDistribution(low=1e-2, high=1e2, log=True)},
        {"v": CategoricalDistribution(choices=["A", "B", "C"])},
    ]

    # Add distributions whose intersection with one of search spaces in the group is not empty.
    search_space_group.add_distributions(
        {
            "y": IntDistribution(low=0, high=10),
            "w": IntDistribution(low=2, high=8, log=True),
        }
    )
    assert search_space_group.search_spaces == [
<<<<<<< HEAD
        {"x": IntUniformDistribution(low=0, high=10)},
        {"y": IntUniformDistribution(low=0, high=10)},
=======
        {"x": IntDistribution(low=0, high=10)},
        {"y": IntDistribution(low=0, high=10)},
>>>>>>> dee665df
        {"z": FloatDistribution(low=-3, high=3)},
        {"u": FloatDistribution(low=1e-2, high=1e2, log=True)},
        {"v": CategoricalDistribution(choices=["A", "B", "C"])},
        {"w": IntDistribution(low=2, high=8, log=True)},
    ]

    # Add distributions which include some of search spaces in the group.
    search_space_group.add_distributions(
        {
<<<<<<< HEAD
            "y": IntUniformDistribution(low=0, high=10),
            "w": IntLogUniformDistribution(low=2, high=8),
=======
            "y": IntDistribution(low=0, high=10),
            "w": IntDistribution(low=2, high=8, log=True),
>>>>>>> dee665df
            "t": FloatDistribution(low=10, high=100),
        }
    )
    assert search_space_group.search_spaces == [
<<<<<<< HEAD
        {"x": IntUniformDistribution(low=0, high=10)},
        {"y": IntUniformDistribution(low=0, high=10)},
        {"z": FloatDistribution(low=-3, high=3)},
        {"u": FloatDistribution(low=1e-2, high=1e2, log=True)},
        {"v": CategoricalDistribution(choices=["A", "B", "C"])},
        {"w": IntLogUniformDistribution(low=2, high=8)},
=======
        {"x": IntDistribution(low=0, high=10)},
        {"y": IntDistribution(low=0, high=10)},
        {"z": FloatDistribution(low=-3, high=3)},
        {"u": FloatDistribution(low=1e-2, high=1e2, log=True)},
        {"v": CategoricalDistribution(choices=["A", "B", "C"])},
        {"w": IntDistribution(low=2, high=8, log=True)},
>>>>>>> dee665df
        {"t": FloatDistribution(low=10, high=100)},
    ]


def test_group_decomposed_search_space() -> None:
    search_space = _GroupDecomposedSearchSpace()
    study = create_study()

    # No trial.
    assert search_space.calculate(study).search_spaces == []

    # A single parameter.
    study.optimize(lambda t: t.suggest_int("x", 0, 10), n_trials=1)
    assert search_space.calculate(study).search_spaces == [{"x": IntDistribution(low=0, high=10)}]

    # Disjoint parameters.
    study.optimize(lambda t: t.suggest_int("y", 0, 10) + t.suggest_float("z", -3, 3), n_trials=1)
    assert search_space.calculate(study).search_spaces == [
        {"x": IntDistribution(low=0, high=10)},
        {
<<<<<<< HEAD
            "y": IntUniformDistribution(low=0, high=10),
=======
            "y": IntDistribution(low=0, high=10),
>>>>>>> dee665df
            "z": FloatDistribution(low=-3, high=3),
        },
    ]

    # Parameters which include one of search spaces in the group.
    study.optimize(
        lambda t: t.suggest_int("y", 0, 10)
        + t.suggest_float("z", -3, 3)
        + t.suggest_float("u", 1e-2, 1e2, log=True)
        + bool(t.suggest_categorical("v", ["A", "B", "C"])),
        n_trials=1,
    )
    assert search_space.calculate(study).search_spaces == [
        {"x": IntDistribution(low=0, high=10)},
        {
            "z": FloatDistribution(low=-3, high=3),
<<<<<<< HEAD
            "y": IntUniformDistribution(low=0, high=10),
=======
            "y": IntDistribution(low=0, high=10),
>>>>>>> dee665df
        },
        {
            "u": FloatDistribution(low=1e-2, high=1e2, log=True),
            "v": CategoricalDistribution(choices=["A", "B", "C"]),
        },
    ]

    # A parameter which is included by one of search spaces in thew group.
    study.optimize(lambda t: t.suggest_float("u", 1e-2, 1e2, log=True), n_trials=1)
    assert search_space.calculate(study).search_spaces == [
        {"x": IntDistribution(low=0, high=10)},
        {
<<<<<<< HEAD
            "y": IntUniformDistribution(low=0, high=10),
=======
            "y": IntDistribution(low=0, high=10),
>>>>>>> dee665df
            "z": FloatDistribution(low=-3, high=3),
        },
        {"u": FloatDistribution(low=1e-2, high=1e2, log=True)},
        {"v": CategoricalDistribution(choices=["A", "B", "C"])},
    ]

    # Parameters whose intersection with one of search spaces in the group is not empty.
    study.optimize(
        lambda t: t.suggest_int("y", 0, 10) + t.suggest_int("w", 2, 8, log=True), n_trials=1
    )
    assert search_space.calculate(study).search_spaces == [
<<<<<<< HEAD
        {"x": IntUniformDistribution(low=0, high=10)},
        {"y": IntUniformDistribution(low=0, high=10)},
=======
        {"x": IntDistribution(low=0, high=10)},
        {"y": IntDistribution(low=0, high=10)},
>>>>>>> dee665df
        {"z": FloatDistribution(low=-3, high=3)},
        {"u": FloatDistribution(low=1e-2, high=1e2, log=True)},
        {"v": CategoricalDistribution(choices=["A", "B", "C"])},
        {"w": IntDistribution(low=2, high=8, log=True)},
    ]

    search_space = _GroupDecomposedSearchSpace()
    study = create_study()

    # Failed or pruned trials are not considered in the calculation of
    # an intersection search space.
    def objective(trial: Trial, exception: Exception) -> float:

        trial.suggest_float("a", 0, 1)
        raise exception

    study.optimize(lambda t: objective(t, RuntimeError()), n_trials=1, catch=(RuntimeError,))
    study.optimize(lambda t: objective(t, TrialPruned()), n_trials=1)
    assert search_space.calculate(study).search_spaces == []

    # If two parameters have the same name but different distributions,
    # the first one takes priority.
    study.optimize(lambda t: t.suggest_float("a", -1, 1), n_trials=1)
    study.optimize(lambda t: t.suggest_float("a", 0, 1), n_trials=1)
    assert search_space.calculate(study).search_spaces == [
        {"a": FloatDistribution(low=-1, high=1)}
    ]


def test_group_decomposed_search_space_with_different_studies() -> None:
    search_space = _GroupDecomposedSearchSpace()

    with StorageSupplier("sqlite") as storage:
        study0 = create_study(storage=storage)
        study1 = create_study(storage=storage)

        search_space.calculate(study0)
        with pytest.raises(ValueError):
            # `_GroupDecomposedSearchSpace` isn't supposed to be used for multiple studies.
            search_space.calculate(study1)<|MERGE_RESOLUTION|>--- conflicted
+++ resolved
@@ -4,12 +4,7 @@
 from optuna import TrialPruned
 from optuna.distributions import CategoricalDistribution
 from optuna.distributions import FloatDistribution
-<<<<<<< HEAD
-from optuna.distributions import IntLogUniformDistribution
-from optuna.distributions import IntUniformDistribution
-=======
 from optuna.distributions import IntDistribution
->>>>>>> dee665df
 from optuna.samplers._search_space import _GroupDecomposedSearchSpace
 from optuna.samplers._search_space.group_decomposed import _SearchSpaceGroup
 from optuna.testing.storage import StorageSupplier
@@ -37,22 +32,14 @@
     # Add disjoint distributions.
     search_space_group.add_distributions(
         {
-<<<<<<< HEAD
-            "y": IntUniformDistribution(low=0, high=10),
-=======
-            "y": IntDistribution(low=0, high=10),
->>>>>>> dee665df
-            "z": FloatDistribution(low=-3, high=3),
-        }
-    )
-    assert search_space_group.search_spaces == [
-        {"x": IntDistribution(low=0, high=10)},
-        {
-<<<<<<< HEAD
-            "y": IntUniformDistribution(low=0, high=10),
-=======
-            "y": IntDistribution(low=0, high=10),
->>>>>>> dee665df
+            "y": IntDistribution(low=0, high=10),
+            "z": FloatDistribution(low=-3, high=3),
+        }
+    )
+    assert search_space_group.search_spaces == [
+        {"x": IntDistribution(low=0, high=10)},
+        {
+            "y": IntDistribution(low=0, high=10),
             "z": FloatDistribution(low=-3, high=3),
         },
     ]
@@ -60,11 +47,7 @@
     # Add distributions, which include one of search spaces in the group.
     search_space_group.add_distributions(
         {
-<<<<<<< HEAD
-            "y": IntUniformDistribution(low=0, high=10),
-=======
-            "y": IntDistribution(low=0, high=10),
->>>>>>> dee665df
+            "y": IntDistribution(low=0, high=10),
             "z": FloatDistribution(low=-3, high=3),
             "u": FloatDistribution(low=1e-2, high=1e2, log=True),
             "v": CategoricalDistribution(choices=["A", "B", "C"]),
@@ -73,11 +56,7 @@
     assert search_space_group.search_spaces == [
         {"x": IntDistribution(low=0, high=10)},
         {
-<<<<<<< HEAD
-            "y": IntUniformDistribution(low=0, high=10),
-=======
-            "y": IntDistribution(low=0, high=10),
->>>>>>> dee665df
+            "y": IntDistribution(low=0, high=10),
             "z": FloatDistribution(low=-3, high=3),
         },
         {
@@ -91,11 +70,7 @@
     assert search_space_group.search_spaces == [
         {"x": IntDistribution(low=0, high=10)},
         {
-<<<<<<< HEAD
-            "y": IntUniformDistribution(low=0, high=10),
-=======
-            "y": IntDistribution(low=0, high=10),
->>>>>>> dee665df
+            "y": IntDistribution(low=0, high=10),
             "z": FloatDistribution(low=-3, high=3),
         },
         {"u": FloatDistribution(low=1e-2, high=1e2, log=True)},
@@ -110,48 +85,29 @@
         }
     )
     assert search_space_group.search_spaces == [
-<<<<<<< HEAD
-        {"x": IntUniformDistribution(low=0, high=10)},
-        {"y": IntUniformDistribution(low=0, high=10)},
-=======
-        {"x": IntDistribution(low=0, high=10)},
-        {"y": IntDistribution(low=0, high=10)},
->>>>>>> dee665df
-        {"z": FloatDistribution(low=-3, high=3)},
-        {"u": FloatDistribution(low=1e-2, high=1e2, log=True)},
-        {"v": CategoricalDistribution(choices=["A", "B", "C"])},
-        {"w": IntDistribution(low=2, high=8, log=True)},
-    ]
-
-    # Add distributions which include some of search spaces in the group.
-    search_space_group.add_distributions(
-        {
-<<<<<<< HEAD
-            "y": IntUniformDistribution(low=0, high=10),
-            "w": IntLogUniformDistribution(low=2, high=8),
-=======
-            "y": IntDistribution(low=0, high=10),
-            "w": IntDistribution(low=2, high=8, log=True),
->>>>>>> dee665df
-            "t": FloatDistribution(low=10, high=100),
-        }
-    )
-    assert search_space_group.search_spaces == [
-<<<<<<< HEAD
-        {"x": IntUniformDistribution(low=0, high=10)},
-        {"y": IntUniformDistribution(low=0, high=10)},
-        {"z": FloatDistribution(low=-3, high=3)},
-        {"u": FloatDistribution(low=1e-2, high=1e2, log=True)},
-        {"v": CategoricalDistribution(choices=["A", "B", "C"])},
-        {"w": IntLogUniformDistribution(low=2, high=8)},
-=======
         {"x": IntDistribution(low=0, high=10)},
         {"y": IntDistribution(low=0, high=10)},
         {"z": FloatDistribution(low=-3, high=3)},
         {"u": FloatDistribution(low=1e-2, high=1e2, log=True)},
         {"v": CategoricalDistribution(choices=["A", "B", "C"])},
         {"w": IntDistribution(low=2, high=8, log=True)},
->>>>>>> dee665df
+    ]
+
+    # Add distributions which include some of search spaces in the group.
+    search_space_group.add_distributions(
+        {
+            "y": IntDistribution(low=0, high=10),
+            "w": IntDistribution(low=2, high=8, log=True),
+            "t": FloatDistribution(low=10, high=100),
+        }
+    )
+    assert search_space_group.search_spaces == [
+        {"x": IntDistribution(low=0, high=10)},
+        {"y": IntDistribution(low=0, high=10)},
+        {"z": FloatDistribution(low=-3, high=3)},
+        {"u": FloatDistribution(low=1e-2, high=1e2, log=True)},
+        {"v": CategoricalDistribution(choices=["A", "B", "C"])},
+        {"w": IntDistribution(low=2, high=8, log=True)},
         {"t": FloatDistribution(low=10, high=100)},
     ]
 
@@ -172,11 +128,7 @@
     assert search_space.calculate(study).search_spaces == [
         {"x": IntDistribution(low=0, high=10)},
         {
-<<<<<<< HEAD
-            "y": IntUniformDistribution(low=0, high=10),
-=======
-            "y": IntDistribution(low=0, high=10),
->>>>>>> dee665df
+            "y": IntDistribution(low=0, high=10),
             "z": FloatDistribution(low=-3, high=3),
         },
     ]
@@ -193,11 +145,7 @@
         {"x": IntDistribution(low=0, high=10)},
         {
             "z": FloatDistribution(low=-3, high=3),
-<<<<<<< HEAD
-            "y": IntUniformDistribution(low=0, high=10),
-=======
-            "y": IntDistribution(low=0, high=10),
->>>>>>> dee665df
+            "y": IntDistribution(low=0, high=10),
         },
         {
             "u": FloatDistribution(low=1e-2, high=1e2, log=True),
@@ -210,11 +158,7 @@
     assert search_space.calculate(study).search_spaces == [
         {"x": IntDistribution(low=0, high=10)},
         {
-<<<<<<< HEAD
-            "y": IntUniformDistribution(low=0, high=10),
-=======
-            "y": IntDistribution(low=0, high=10),
->>>>>>> dee665df
+            "y": IntDistribution(low=0, high=10),
             "z": FloatDistribution(low=-3, high=3),
         },
         {"u": FloatDistribution(low=1e-2, high=1e2, log=True)},
@@ -226,13 +170,8 @@
         lambda t: t.suggest_int("y", 0, 10) + t.suggest_int("w", 2, 8, log=True), n_trials=1
     )
     assert search_space.calculate(study).search_spaces == [
-<<<<<<< HEAD
-        {"x": IntUniformDistribution(low=0, high=10)},
-        {"y": IntUniformDistribution(low=0, high=10)},
-=======
         {"x": IntDistribution(low=0, high=10)},
         {"y": IntDistribution(low=0, high=10)},
->>>>>>> dee665df
         {"z": FloatDistribution(low=-3, high=3)},
         {"u": FloatDistribution(low=1e-2, high=1e2, log=True)},
         {"v": CategoricalDistribution(choices=["A", "B", "C"])},
