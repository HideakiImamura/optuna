--- conflicted
+++ resolved
@@ -76,6 +76,7 @@
             'chainer',
             'lightgbm',
             'mxnet',
+            'scikit-image',
             'scikit-learn',
             'xgboost',
         ] + (['fastai<2'] if (3, 5) < sys.version_info[:2] < (3, 8) else [])
@@ -85,11 +86,6 @@
             'keras',
             'pytorch-ignite',
             'pytorch-lightning',
-<<<<<<< HEAD
-=======
-            'scikit-image',
-            'scikit-learn',
->>>>>>> 53a51c32
             # TODO(Yanase): Update examples to support TensorFlow 2.0.
             # See https://github.com/optuna/optuna/issues/565 for further details.
             'tensorflow<2.0.0',
