"""Notations in this Gaussian process implementation

X_train: Observed parameter values with the shape of (len(trials), len(params)).
y_train: Observed objective values with the shape of (len(trials), ).
x: (Possibly batched) parameter value(s) to evaluate with the shape of (..., len(params)).
cov_fX_fX: Kernel matrix X = V[f(X)] with the shape of (len(trials), len(trials)).
cov_fx_fX: Kernel matrix Cov[f(x), f(X)] with the shape of (..., len(trials)).
cov_fx_fx: Kernel scalar value x = V[f(x)]. This value is constant for the Matern 5/2 kernel.
cov_Y_Y_inv:
    The inverse of the covariance matrix (V[f(X) + noise_var])^-1 with the shape of
    (len(trials), len(trials)).
cov_Y_Y_inv_Y: `cov_Y_Y_inv @ y` with the shape of (len(trials), ).
max_Y: The maximum of Y (Note that we transform the objective values such that it is maximized.)
d2: The squared distance between two points.
is_categorical:
    A boolean array with the shape of (len(params), ). If is_categorical[i] is True, the i-th
    parameter is categorical.
"""

from __future__ import annotations

import math
from typing import Any
from typing import TYPE_CHECKING
import warnings

import numpy as np

from optuna._gp.scipy_blas_thread_patch import single_blas_thread_if_scipy_v1_15_or_newer
from optuna.logging import get_logger


if TYPE_CHECKING:
    from collections.abc import Callable

    import scipy.optimize as so
    import torch
else:
    from optuna._imports import _LazyImport

    so = _LazyImport("scipy.optimize")
    torch = _LazyImport("torch")

logger = get_logger(__name__)


def warn_and_convert_inf(values: np.ndarray) -> np.ndarray:
    is_values_finite = np.isfinite(values)
    if np.all(is_values_finite):
        return values

    warnings.warn("Clip non-finite values to the min/max finite values for GP fittings.")
    is_any_finite = np.any(is_values_finite, axis=0)
    # NOTE(nabenabe): values cannot include nan to apply np.clip properly, but Optuna anyways won't
    # pass nan in values by design.
    return np.clip(
        values,
        np.where(is_any_finite, np.min(np.where(is_values_finite, values, np.inf), axis=0), 0.0),
        np.where(is_any_finite, np.max(np.where(is_values_finite, values, -np.inf), axis=0), 0.0),
    )


class Matern52Kernel(torch.autograd.Function):
    @staticmethod
    def forward(ctx: Any, squared_distance: torch.Tensor) -> torch.Tensor:
        """
        This method calculates `exp(-sqrt5d) * (1/3 * sqrt5d ** 2 + sqrt5d + 1)` where
        `sqrt5d = sqrt(5 * squared_distance)`.

        Please note that automatic differentiation by PyTorch does not work well at
        `squared_distance = 0` due to zero division, so we manually save the derivative, i.e.,
        `-5/6 * (1 + sqrt5d) * exp(-sqrt5d)`, for the exact derivative calculation.

        Notice that the derivative of this function is taken w.r.t. d**2, but not w.r.t. d.
        """
        sqrt5d = torch.sqrt(5 * squared_distance)
        exp_part = torch.exp(-sqrt5d)
        val = exp_part * ((5 / 3) * squared_distance + sqrt5d + 1)
        deriv = (-5 / 6) * (sqrt5d + 1) * exp_part
        ctx.save_for_backward(deriv)
        return val

    @staticmethod
    def backward(ctx: Any, grad: torch.Tensor) -> torch.Tensor:
        """
        Let x be squared_distance, f(x) be forward(ctx, x), and g(f) be a provided function, then
        deriv := df/dx, grad := dg/df, and deriv * grad = df/dx * dg/df = dg/dx.
        """
        (deriv,) = ctx.saved_tensors
        return deriv * grad


class GPRegressor:
    def __init__(
        self,
        is_categorical: torch.Tensor,
        X_train: torch.Tensor,
        y_train: torch.Tensor,
        inverse_squared_lengthscales: torch.Tensor,  # (len(params), )
        kernel_scale: torch.Tensor,  # Scalar
        noise_var: torch.Tensor,  # Scalar
    ) -> None:
        self._is_categorical = is_categorical
        self._X_train = X_train
        self._y_train = y_train
        self._squared_X_diff = (X_train[..., None, :] - X_train[..., None, :, :]).square()
        self._squared_X_diff[..., self._is_categorical] = (
            self._squared_X_diff[..., self._is_categorical] > 0.0
        ).type(torch.float64)
        self._cov_Y_Y_inv: torch.Tensor | None = None
        self._cov_Y_Y_inv_Y: torch.Tensor | None = None
        # TODO(nabenabe): Rename the attributes to private with `_`.
        self.inverse_squared_lengthscales = inverse_squared_lengthscales
        self.kernel_scale = kernel_scale
        self.noise_var = noise_var

    @property
    def length_scales(self) -> np.ndarray:
        return 1.0 / np.sqrt(self.inverse_squared_lengthscales.detach().numpy())

    def _cache_matrix(self) -> None:
        assert (
            self._cov_Y_Y_inv is None and self._cov_Y_Y_inv_Y is None
        ), "Cannot call cache_matrix more than once."
        with torch.no_grad():
            cov_Y_Y = self.kernel().detach().numpy()

        cov_Y_Y[np.diag_indices(self._X_train.shape[0])] += self.noise_var.item()
        cov_Y_Y_inv = np.linalg.inv(cov_Y_Y)
        cov_Y_Y_inv_Y = cov_Y_Y_inv @ self._y_train.numpy()
        # NOTE(nabenabe): Here we use NumPy to guarantee the reproducibility from the past.
        self._cov_Y_Y_inv = torch.from_numpy(cov_Y_Y_inv)
        self._cov_Y_Y_inv_Y = torch.from_numpy(cov_Y_Y_inv_Y)
        self.inverse_squared_lengthscales = self.inverse_squared_lengthscales.detach()
        self.inverse_squared_lengthscales.grad = None
        self.kernel_scale = self.kernel_scale.detach()
        self.kernel_scale.grad = None
        self.noise_var = self.noise_var.detach()
        self.noise_var.grad = None

<<<<<<< HEAD
    def kernel(
        self, X1: torch.Tensor | None = None, X2: torch.Tensor | None = None
    ) -> torch.Tensor:
=======
    def kernel(self, X1: torch.Tensor, X2: torch.Tensor) -> torch.Tensor:
>>>>>>> 43d714d7
        """
        Return the kernel matrix with the shape of (..., n_A, n_B) given X1 and X2 each with the
        shapes of (..., n_A, len(params)) and (..., n_B, len(params)).

        If x1 and x2 have the shape of (len(params), ), kernel(x1, x2) is computed as:
            kernel_scale * Matern52Kernel.apply(
                d2(x1, x2) @ inverse_squared_lengthscales
            )
        where if x1[i] is continuous, d2(x1, x2)[i] = (x1[i] - x2[i]) ** 2 and if x1[i] is
        categorical, d2(x1, x2)[i] = int(x1[i] != x2[i]).
        Note that the distance for categorical parameters is the Hamming distance.
        """
        if X1 is None:
            assert X2 is None
            d2 = self._squared_X_diff
        else:
            if X2 is None:
                X2 = self._X_train
            d2 = (X1[..., None, :] - X2[..., None, :, :]) ** 2
            if self._is_categorical.any():
                d2[..., self._is_categorical] = (d2[..., self._is_categorical] > 0.0).type(
                    torch.float64
                )
        d2 = (d2 * self.inverse_squared_lengthscales).sum(dim=-1)
        return Matern52Kernel.apply(d2) * self.kernel_scale  # type: ignore

    def posterior(self, x: torch.Tensor) -> tuple[torch.Tensor, torch.Tensor]:
        """
        This method computes the posterior mean and variance given the points `x` where both mean
        and variance tensors will have the shape of x.shape[:-1].

        The posterior mean and variance are computed as:
            mean = cov_fx_fX @ inv(cov_fX_fX + noise_var * I) @ y, and
            var = cov_fx_fx - cov_fx_fX @ inv(cov_fX_fX + noise_var * I) @ cov_fx_fX.T.

        Please note that we clamp the variance to avoid negative values due to numerical errors.
        """
        assert (
            self._cov_Y_Y_inv is not None and self._cov_Y_Y_inv_Y is not None
        ), "Call cache_matrix before calling posterior."
        cov_fx_fX = self.kernel(x[..., None, :])[..., 0, :]
        cov_fx_fx = self.kernel_scale  # kernel(x, x) = kernel_scale
        mean = cov_fx_fX @ self._cov_Y_Y_inv_Y
        var = cov_fx_fx - (cov_fx_fX * (cov_fx_fX @ self._cov_Y_Y_inv)).sum(dim=-1)
        return mean, torch.clamp(var, min=0.0)

    def marginal_log_likelihood(self) -> torch.Tensor:  # Scalar
        """
        This method computes the marginal log-likelihood of the kernel hyperparameters given the
        training dataset (X, y).
        Assume that N = len(X) in this method.

        Mathematically, the closed form is given as:
            -0.5 * log((2*pi)**N * det(C)) - 0.5 * y.T @ inv(C) @ y
            = -0.5 * log(det(C)) - 0.5 * y.T @ inv(C) @ y + const,
        where C = cov_Y_Y = cov_fX_fX + noise_var * I and inv(...) is the inverse operator.

        We exploit the full advantages of the Cholesky decomposition (C = L @ L.T) in this method:
            1. The determinant of a lower triangular matrix is the diagonal product, which can be
               computed with N flops where log(det(C)) = log(det(L.T @ L)) = 2 * log(det(L)).
            2. Solving linear system L @ u = y, which yields u = inv(L) @ y, costs N**2 flops.
        Note that given `u = inv(L) @ y` and `inv(C) = inv(L @ L.T) = inv(L).T @ inv(L)`,
        y.T @ inv(C) @ y is calculated as (inv(L) @ y) @ (inv(L) @ y).

        In principle, we could invert the matrix C first, but in this case, it costs:
            1. 1/3*N**3 flops for the determinant of inv(C).
            2. 2*N**2-N flops to solve C @ alpha = y, which is alpha = inv(C) @ y.

        Since the Cholesky decomposition costs 1/3*N**3 flops and the matrix inversion costs
        2/3*N**3 flops, the overall cost for the former is 1/3*N**3+N**2+N flops and that for the
        latter is N**3+2*N**2-N flops.
        """
        n_points = self._X_train.shape[0]
        const = -0.5 * n_points * math.log(2 * math.pi)
        cov_Y_Y = self.kernel() + self.noise_var * torch.eye(n_points, dtype=torch.float64)
        L = torch.linalg.cholesky(cov_Y_Y)
        logdet_part = -L.diagonal().log().sum()
        inv_L_y = torch.linalg.solve_triangular(L, self._y_train[:, None], upper=False)[:, 0]
        quad_part = -0.5 * (inv_L_y @ inv_L_y)
        return logdet_part + const + quad_part

    def _fit_kernel_params(
        self,
        log_prior: Callable[[GPRegressor], torch.Tensor],
        minimum_noise: float,
        deterministic_objective: bool,
        gtol: float,
    ) -> GPRegressor:
        n_params = self._X_train.shape[1]

        # We apply log transform to enforce the positivity of the kernel parameters.
        # Note that we cannot just use the constraint because of the numerical unstability
        # of the marginal log likelihood.
        # We also enforce the noise parameter to be greater than `minimum_noise` to avoid
        # pathological behavior of maximum likelihood estimation.
        initial_raw_params = np.concatenate(
            [
                np.log(self.inverse_squared_lengthscales.detach().numpy()),
                [
                    np.log(self.kernel_scale.item()),
                    # We add 0.01 * minimum_noise to initial noise_var to avoid instability.
                    np.log(self.noise_var.item() - 0.99 * minimum_noise),
                ],
            ]
        )

        def loss_func(raw_params: np.ndarray) -> tuple[float, np.ndarray]:
            raw_params_tensor = torch.from_numpy(raw_params).requires_grad_(True)
            with torch.enable_grad():  # type: ignore[no-untyped-call]
                self.inverse_squared_lengthscales = torch.exp(raw_params_tensor[:n_params])
                self.kernel_scale = torch.exp(raw_params_tensor[n_params])
                self.noise_var = (
                    torch.tensor(minimum_noise, dtype=torch.float64)
                    if deterministic_objective
                    else torch.exp(raw_params_tensor[n_params + 1]) + minimum_noise
                )
                loss = -self.marginal_log_likelihood() - log_prior(self)
                loss.backward()  # type: ignore
                # scipy.minimize requires all the gradients to be zero for termination.
                raw_noise_var_grad = raw_params_tensor.grad[n_params + 1]  # type: ignore
                assert not deterministic_objective or raw_noise_var_grad == 0
            return loss.item(), raw_params_tensor.grad.detach().numpy()  # type: ignore

        with single_blas_thread_if_scipy_v1_15_or_newer():
            # jac=True means loss_func returns the gradient for gradient descent.
            res = so.minimize(
                # Too small `gtol` causes instability in loss_func optimization.
                loss_func,
                initial_raw_params,
                jac=True,
                method="l-bfgs-b",
                options={"gtol": gtol},
            )
        if not res.success:
            raise RuntimeError(f"Optimization failed: {res.message}")

        raw_params_opt_tensor = torch.from_numpy(res.x)
        self.inverse_squared_lengthscales = torch.exp(raw_params_opt_tensor[:n_params])
        self.kernel_scale = torch.exp(raw_params_opt_tensor[n_params])
        self.noise_var = (
            torch.tensor(minimum_noise, dtype=torch.float64)
            if deterministic_objective
            else minimum_noise + torch.exp(raw_params_opt_tensor[n_params + 1])
        )
        self._cache_matrix()
        return self


def fit_kernel_params(
    X: np.ndarray,
    Y: np.ndarray,
    is_categorical: np.ndarray,
    log_prior: Callable[[GPRegressor], torch.Tensor],
    minimum_noise: float,
    deterministic_objective: bool,
    gpr_cache: GPRegressor | None = None,
    gtol: float = 1e-2,
) -> GPRegressor:
    default_kernel_params = torch.ones(X.shape[1] + 2, dtype=torch.float64)
<<<<<<< HEAD
=======
    # TODO: Move this function into a method of `GPRegressor`
>>>>>>> 43d714d7

    def _default_gpr() -> GPRegressor:
        return GPRegressor(
            is_categorical=torch.from_numpy(is_categorical),
            X_train=torch.from_numpy(X),
            y_train=torch.from_numpy(Y),
            inverse_squared_lengthscales=default_kernel_params[:-2].clone(),
            kernel_scale=default_kernel_params[-2].clone(),
            noise_var=default_kernel_params[-1].clone(),
        )

    default_gpr_cache = _default_gpr()
    if gpr_cache is None:
        gpr_cache = _default_gpr()

    error = None
    # First try optimizing the kernel params with the provided kernel parameters in gpr_cache,
    # but if it fails, rerun the optimization with the default kernel parameters above.
    # This increases the robustness of the optimization.
    for gpr_cache_to_use in [gpr_cache, default_gpr_cache]:
        try:
            return GPRegressor(
                is_categorical=torch.from_numpy(is_categorical),
                X_train=torch.from_numpy(X),
                y_train=torch.from_numpy(Y),
                inverse_squared_lengthscales=gpr_cache_to_use.inverse_squared_lengthscales,
                kernel_scale=gpr_cache_to_use.kernel_scale,
                noise_var=gpr_cache_to_use.noise_var,
            )._fit_kernel_params(
                log_prior=log_prior,
                minimum_noise=minimum_noise,
                deterministic_objective=deterministic_objective,
                gtol=gtol,
            )
        except RuntimeError as e:
            error = e

    logger.warning(
        f"The optimization of kernel parameters failed: \n{error}\n"
        "The default initial kernel parameters will be used instead."
    )
    default_gpr = _default_gpr()
    default_gpr._cache_matrix()
    return default_gpr<|MERGE_RESOLUTION|>--- conflicted
+++ resolved
@@ -138,13 +138,9 @@
         self.noise_var = self.noise_var.detach()
         self.noise_var.grad = None
 
-<<<<<<< HEAD
     def kernel(
         self, X1: torch.Tensor | None = None, X2: torch.Tensor | None = None
     ) -> torch.Tensor:
-=======
-    def kernel(self, X1: torch.Tensor, X2: torch.Tensor) -> torch.Tensor:
->>>>>>> 43d714d7
         """
         Return the kernel matrix with the shape of (..., n_A, n_B) given X1 and X2 each with the
         shapes of (..., n_A, len(params)) and (..., n_B, len(params)).
@@ -304,10 +300,7 @@
     gtol: float = 1e-2,
 ) -> GPRegressor:
     default_kernel_params = torch.ones(X.shape[1] + 2, dtype=torch.float64)
-<<<<<<< HEAD
-=======
     # TODO: Move this function into a method of `GPRegressor`
->>>>>>> 43d714d7
 
     def _default_gpr() -> GPRegressor:
         return GPRegressor(
