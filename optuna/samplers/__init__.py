--- conflicted
+++ resolved
@@ -2,11 +2,7 @@
 from optuna.samplers._cmaes import CmaEsSampler  # NOQA
 from optuna.samplers._grid import GridSampler  # NOQA
 from optuna.samplers._random import RandomSampler  # NOQA
-<<<<<<< HEAD
-from optuna.samplers._tpe.sampler import TPESampler  # NOQA
-from optuna.samplers._sobol.sampler import SobolSampler  # NOQA
-=======
 from optuna.samplers._search_space import intersection_search_space  # NOQA
 from optuna.samplers._search_space import IntersectionSearchSpace  # NOQA
 from optuna.samplers._tpe.sampler import TPESampler  # NOQA
->>>>>>> 14603016
+from optuna.samplers._sobol.sampler import SobolSampler  # NOQA